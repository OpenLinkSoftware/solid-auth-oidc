--- conflicted
+++ resolved
@@ -56,11 +56,7 @@
   },
   "homepage": "https://github.com/solid/solid-auth-oidc",
   "dependencies": {
-<<<<<<< HEAD
-    "@trust/oidc-rp": "git+https://github.com/OpenLinkSoftware/oidc-rp.git#openlink_0_4_3"
-=======
     "@solid/oidc-rp": "^0.8.0"
->>>>>>> 32e4d282
   },
   "devDependencies": {
     "babel-cli": "^6.24.1",
